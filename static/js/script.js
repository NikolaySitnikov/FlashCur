// Global variables
let currentTheme = 'dark';
let dataCache = [];
let originalDataCache = []; // Store original order from API
let isDataLoading = false;
let isAnimating = false; // Track if table animation is in progress
let currentTab = 'market-data';
let tabsInitialized = false;
let unreadAlertsCount = 0;
let lastViewedAlertsCount = 0;


// User tier and refresh settings
let userTier = 0;
let refreshInterval = 15 * 60 * 1000; // Default to 15 min (Free tier)
let refreshTimer = null;
let hasProMetrics = false; // Track if Pro metrics are available

// Simple navigation menu toggle
function toggleNavMenu() {
    const menu = document.getElementById('navDropdown');
    const btn = document.getElementById('navBtn');
    if (!menu || !btn) return;

    menu.classList.toggle('show');
    btn.innerHTML = menu.classList.contains('show') ? '✕' : '☰';
}

// Setup navigation menu
document.addEventListener('DOMContentLoaded', function () {
    const navBtn = document.getElementById('navBtn');
    const menu = document.getElementById('navDropdown');

    if (navBtn) {
        navBtn.addEventListener('click', toggleNavMenu);
    }

    // Close menu when clicking outside
    document.addEventListener('click', function (e) {
        if (menu && navBtn && !menu.contains(e.target) && !navBtn.contains(e.target)) {
            menu.classList.remove('show');
            navBtn.innerHTML = '☰';
        }
    });
});


// Sorting state
let sortState = {
    column: null,      // 'asset', 'volume', 'funding_rate', 'price', or null
    direction: null    // 'asc', 'desc', or null (default)
};
syncSortStateToWindow();

// Initialize the dashboard
document.addEventListener('DOMContentLoaded', async function () {
    initializeTheme();
    initializeTabs();
    loadSortState();

    // Fetch user tier first, then set up dashboard
    await fetchUserTier();
    loadData();
    setupAutoRefresh();
});

// Tab Management
function initializeTabs() {
    if (tabsInitialized) return;

    const allTabButtons = document.querySelectorAll('.tab-button, .mobile-tab-button');
    allTabButtons.forEach(button => {
        if (button.tagName === 'BUTTON' && !button.getAttribute('type')) {
            button.setAttribute('type', 'button');
        }
<<<<<<< HEAD
    });

    document.addEventListener('click', handleTabButtonClick, { passive: false });
=======

        if (!button.__volTabHandler) {
            const handler = (event) => {
                handleTabButtonClick(event);
            };

            button.addEventListener('click', handler);
            button.__volTabHandler = handler;
        }
    });

>>>>>>> 4dd8fcd0
    tabsInitialized = true;
}

function handleTabButtonClick(event) {
<<<<<<< HEAD
    const targetButton = event.target.closest('.tab-button, .mobile-tab-button');
=======
    const targetButton = event.currentTarget instanceof HTMLElement
        ? event.currentTarget
        : event.target.closest('.tab-button, .mobile-tab-button');
>>>>>>> 4dd8fcd0
    if (!targetButton) return;

    const targetTab = targetButton.getAttribute('data-tab');
    if (!targetTab) return;

    event.preventDefault();
    switchTab(targetTab);
}

function switchTab(tabName) {
    const tabButtons = document.querySelectorAll('.tab-button');
    const mobileTabButtons = document.querySelectorAll('.mobile-tab-button');
    const tabPanels = document.querySelectorAll('.tab-panel');

    // Remove active class from all buttons and panels
    tabButtons.forEach(button => button.classList.remove('active'));
    mobileTabButtons.forEach(button => button.classList.remove('active'));
    tabPanels.forEach(panel => panel.classList.remove('active'));

    // Add active class to selected buttons and panel
    const activeButtons = document.querySelectorAll(`[data-tab="${tabName}"]`);
    const activePanel = document.getElementById(`${tabName}-panel`);

    activeButtons.forEach(button => button.classList.add('active'));

    if (activePanel) {
        activePanel.classList.add('active');
        currentTab = tabName;

        // If switching to alerts tab, mark alerts as viewed
        if (tabName === 'volume-alerts') {
            markAlertsAsViewed();
        }

        // Re-check overflow so the scroll hint is accurate after tab switch
        ['tableContainer', 'mobileTableContainer'].forEach(id => {
            const c = document.getElementById(id);
            if (!c) return;
            updateHorizontalOverflowState(c);
        });
    }
}

function updateNotificationBadge() {
    const badge = document.getElementById('notificationBadge');
    const badgeCount = badge?.querySelector('.badge-count');

    if (badge && badgeCount) {
        if (unreadAlertsCount > 0) {
            badge.style.display = 'flex';
            badgeCount.textContent = unreadAlertsCount;
        } else {
            badge.style.display = 'none';
        }
    }
}

function markAlertsAsViewed() {
    lastViewedAlertsCount = unreadAlertsCount;
    unreadAlertsCount = 0;
    updateNotificationBadge();
}

// Dark Mode Only - No theme switching needed
function initializeTheme() {
    // Force dark theme only
    document.body.classList.add('dark-theme');
}

// Data Loading with Progressive Animation
async function loadData() {
    if (isDataLoading) return;

    isDataLoading = true;
    showLoading();

    try {
        const response = await fetch('/api/data');
        const result = await response.json();

        if (result.success) {
            originalDataCache = result.data; // Store original order
            dataCache = applySorting([...result.data]); // Apply current sorting
            window.originalDataCache = [...originalDataCache];
            window.dataCache = [...dataCache];
            hasProMetrics = result.has_pro_metrics || false; // Track Pro metrics availability
            hideLoading(); // Hide loading first
            await displayDataProgressive(dataCache);
            updateLastUpdated();
            showDownloadButton();
            updateSortIndicators();
        } else {
            showError('Failed to load data: ' + result.error);
        }
    } catch (error) {
        showError('Network error: ' + error.message);
    } finally {
        isDataLoading = false;
        // Update scroll indicators after data loads
        setTimeout(() => {
            ['tableContainer', 'mobileTableContainer'].forEach(id => {
                const container = document.getElementById(id);
                if (container) {
                    updateHorizontalOverflowState(container);
                }
            });
        }, 100);
    }
}

// Progressive Data Display
async function displayDataProgressive(data) {
    isAnimating = true; // Set animation flag
    disableSortHeaders(); // Disable clicking during animation

    // Desktop display
    const tableBody = document.getElementById('tableBody');
    const tableContainer = document.getElementById('tableContainer');

    // Mobile display
    const mobileTableBody = document.getElementById('mobileTableBody');
    const mobileTableContainer = document.getElementById('mobileTableContainer');

    // Clear existing data
    if (tableBody) tableBody.innerHTML = '';
    if (mobileTableBody) mobileTableBody.innerHTML = '';

    // Show table containers
    if (tableContainer) {
        tableContainer.style.display = 'block';
        // Add class to table if it has Pro columns
        const table = tableContainer.querySelector('.data-table');
        if (table && hasProMetrics) {
            table.classList.add('has-pro-columns');
        }
        // Check if table is scrollable and add visual indicator
        checkTableScroll(tableContainer);
    }
    if (mobileTableContainer) {
        mobileTableContainer.style.display = 'block';
        const mobileTable = mobileTableContainer.querySelector('.data-table');
        if (mobileTable && hasProMetrics) {
            mobileTable.classList.add('has-pro-columns');
        }
        checkTableScroll(mobileTableContainer);
    }

    // Add rows progressively with animation
    for (let i = 0; i < data.length; i++) {
        const row = createTableRow(data[i], i);
        const mobileRow = createTableRow(data[i], i);

        if (tableBody) tableBody.appendChild(row);
        if (mobileTableBody) mobileTableBody.appendChild(mobileRow);

        // Animate row appearance
        setTimeout(() => {
            if (row) row.classList.add('table-row');
            if (mobileRow) mobileRow.classList.add('table-row');
        }, i * 50); // 50ms delay between rows for faster loading

        // Start rolling animation for this row only
        setTimeout(() => {
            if (row) startCharacterCyclingForRow(row);
            if (mobileRow) startCharacterCyclingForRow(mobileRow);
        }, i * 50 + 100); // Start rolling 100ms after row appears

        // Small delay to show progressive loading
        await new Promise(resolve => setTimeout(resolve, 25));
    }

    // Calculate total animation time and clear flag when done
    const totalAnimationTime = data.length * 50 + 800; // rows * delay + rolling animation time (reduced)
    setTimeout(() => {
        isAnimating = false;
        enableSortHeaders(); // Re-enable clicking after animation
    }, totalAnimationTime);
}

// Create Table Row with Rolling Animations
function createTableRow(item, index) {
    const row = document.createElement('tr');
    row.style.animationDelay = `${index * 0.1}s`;

    // Asset column with rolling animation for letters only
    const assetCell = document.createElement('td');
    assetCell.innerHTML = createRollingText(item.asset, 0.1, true); // isTicker = true
    row.appendChild(assetCell);

    // Volume column with rolling animation for numbers only
    const volumeCell = document.createElement('td');
    volumeCell.innerHTML = createRollingText(item.volume_formatted, 0.1, false); // isTicker = false
    row.appendChild(volumeCell);

    // Pro Tier: Price Change % column
    if (hasProMetrics && item.price_change_formatted) {
        const priceChangeCell = document.createElement('td');
        priceChangeCell.className = 'pro-column';
        const priceChange = item.price_change_pct;
        if (priceChange > 0) {
            priceChangeCell.classList.add('price-change-positive');
        } else if (priceChange < 0) {
            priceChangeCell.classList.add('price-change-negative');
        }
        priceChangeCell.innerHTML = createRollingText(item.price_change_formatted, 0.1, false);
        row.appendChild(priceChangeCell);
    }

    // Funding rate column with rolling animation and color coding
    const fundingCell = document.createElement('td');
    const fundingRate = item.funding_rate;
    if (fundingRate !== null && fundingRate !== undefined) {
        if (fundingRate > 0.03) {
            fundingCell.className = 'funding-positive';
        } else if (fundingRate < -0.03) {
            fundingCell.className = 'funding-negative';
        }
    }
    fundingCell.innerHTML = createRollingText(item.funding_formatted, 0.1, false); // isTicker = false
    row.appendChild(fundingCell);

    // Price column with rolling animation for numbers only
    const priceCell = document.createElement('td');
    priceCell.innerHTML = createRollingText(item.price_formatted, 0.1, false); // isTicker = false
    row.appendChild(priceCell);

    // Pro Tier: Open Interest column
    if (hasProMetrics && item.open_interest_formatted) {
        const openInterestCell = document.createElement('td');
        openInterestCell.className = 'pro-column';
        openInterestCell.innerHTML = createRollingText(item.open_interest_formatted, 0.1, false);
        row.appendChild(openInterestCell);
    }

    // Pro Tier: Liquidation Risk column
    if (hasProMetrics && item.liquidation_risk) {
        const liqRiskCell = document.createElement('td');
        liqRiskCell.className = 'pro-column';
        const risk = item.liquidation_risk;
        liqRiskCell.textContent = risk;

        // Color coding for risk
        if (risk === 'High') {
            liqRiskCell.classList.add('liq-risk-high');
        } else if (risk === 'Medium') {
            liqRiskCell.classList.add('liq-risk-medium');
        } else {
            liqRiskCell.classList.add('liq-risk-low');
        }

        row.appendChild(liqRiskCell);
    }

    return row;
}

// Create Railway Station Style Rolling Text Animation
function createRollingText(text, delay = 0.2, isTicker = false) {
    const chars = text.split('');
    let rollingHTML = '<span class="rolling-container">';

    chars.forEach((char, index) => {
        // For tickers: roll all letters including M and B
        if (isTicker && char.match(/[A-Z]/)) {
            const randomChars = generateRandomChars(char, 6, 'letters');
            rollingHTML += `<span class="rolling-char railway-style" style="animation-delay: ${index * delay}s" data-final="${char}" data-chars="${randomChars.join('')}">${randomChars[0]}</span>`;
        }
        // For volumes/prices: don't roll $, %, ., M, B - keep them static
        else if (!isTicker && (char === '$' || char === '%' || char === '.' || char === 'M' || char === 'B')) {
            rollingHTML += char;
        }
        // For numbers/volumes/prices: only roll digits
        else if (!isTicker && char.match(/[0-9]/)) {
            const randomChars = generateRandomChars(char, 6, 'numbers');
            rollingHTML += `<span class="rolling-char railway-style" style="animation-delay: ${index * delay}s" data-final="${char}" data-chars="${randomChars.join('')}">${randomChars[0]}</span>`;
        }
        // Keep other characters static
        else {
            rollingHTML += char;
        }
    });

    rollingHTML += '</span>';

    return rollingHTML;
}

// Start character cycling animation for a specific row
function startCharacterCyclingForRow(row) {
    const rollingChars = row.querySelectorAll('.rolling-char.railway-style');

    rollingChars.forEach((charElement, index) => {
        const finalChar = charElement.getAttribute('data-final');
        const allChars = charElement.getAttribute('data-chars');
        const charArray = allChars.split('');

        // Cycle through characters with shorter duration
        let currentIndex = 0;
        const cycleInterval = setInterval(() => {
            charElement.textContent = charArray[currentIndex];
            currentIndex++;

            if (currentIndex >= charArray.length) {
                clearInterval(cycleInterval);
                charElement.textContent = finalChar; // Final character
            }
        }, 200); // Change character every 200ms for 1.2s total (6 chars * 200ms)
    });
}

// Start character cycling animation (legacy function for backward compatibility)
function startCharacterCycling() {
    const rollingChars = document.querySelectorAll('.rolling-char.railway-style');

    rollingChars.forEach((charElement, index) => {
        const finalChar = charElement.getAttribute('data-final');
        const allChars = charElement.getAttribute('data-chars');
        const charArray = allChars.split('');

        // Cycle through characters with shorter duration
        let currentIndex = 0;
        const cycleInterval = setInterval(() => {
            charElement.textContent = charArray[currentIndex];
            currentIndex++;

            if (currentIndex >= charArray.length) {
                clearInterval(cycleInterval);
                charElement.textContent = finalChar; // Final character
            }
        }, 200); // Change character every 200ms for 1.2s total (6 chars * 200ms)
    });
}

// Generate random characters for railway station effect
function generateRandomChars(finalChar, count, type = 'mixed') {
    let chars;
    if (type === 'letters') {
        chars = 'ABCDEFGHIJKLMNOPQRSTUVWXYZ';
    } else if (type === 'numbers') {
        chars = '0123456789';
    } else {
        chars = '0123456789ABCDEFGHIJKLMNOPQRSTUVWXYZ';
    }

    const randomChars = [];

    for (let i = 0; i < count - 1; i++) {
        randomChars.push(chars[Math.floor(Math.random() * chars.length)]);
    }
    randomChars.push(finalChar); // Final character is the correct one

    return randomChars;
}

// Loading States
function showLoading() {
    const loadingContainer = document.getElementById('loadingContainer');
    const tableContainer = document.getElementById('tableContainer');
    const downloadSection = document.getElementById('downloadSection');

    const mobileLoadingContainer = document.getElementById('mobileLoadingContainer');
    const mobileTableContainer = document.getElementById('mobileTableContainer');
    const mobileDownloadSection = document.getElementById('mobileDownloadSection');

    if (loadingContainer) loadingContainer.style.display = 'flex';
    if (tableContainer) tableContainer.style.display = 'none';
    if (downloadSection) downloadSection.style.display = 'none';

    if (mobileLoadingContainer) mobileLoadingContainer.style.display = 'flex';
    if (mobileTableContainer) mobileTableContainer.style.display = 'none';
    if (mobileDownloadSection) mobileDownloadSection.style.display = 'none';
}

function hideLoading() {
    const loadingContainer = document.getElementById('loadingContainer');
    const mobileLoadingContainer = document.getElementById('mobileLoadingContainer');

    if (loadingContainer) loadingContainer.style.display = 'none';
    if (mobileLoadingContainer) mobileLoadingContainer.style.display = 'none';
}

function showError(message) {
    const loadingContainer = document.getElementById('loadingContainer');
    loadingContainer.innerHTML = `
        <div style="color: #ff4757; text-align: center;">
            <div style="font-size: 2rem; margin-bottom: 1rem;">⚠️</div>
            <div style="font-weight: 600; margin-bottom: 0.5rem;">Error</div>
            <div>${message}</div>
        </div>
    `;
}

// Update Last Updated Time
function updateLastUpdated() {
    const now = new Date();
    const timeString = now.toLocaleString('en-US', {
        timeZone: 'America/Cancun',
        year: 'numeric',
        month: '2-digit',
        day: '2-digit',
        hour: '2-digit',
        minute: '2-digit',
        second: '2-digit'
    });

    document.getElementById('lastUpdated').textContent = `Last Updated: ${timeString} (Tulum)`;
}

// Download Functionality
function showDownloadButton() {
    const downloadSection = document.getElementById('downloadSection');
    const mobileDownloadSection = document.getElementById('mobileDownloadSection');

    if (downloadSection) downloadSection.style.display = 'block';
    if (mobileDownloadSection) mobileDownloadSection.style.display = 'block';
}

async function downloadWatchlist(format = 'txt') {
    try {
        const response = await fetch(`/api/watchlist?format=${format}`);

        // For CSV format, handle as file download directly
        if (format === 'csv') {
            if (response.ok) {
                const blob = await response.blob();
                const url = window.URL.createObjectURL(blob);
                const a = document.createElement('a');
                a.href = url;
                a.download = 'binance_watchlist.csv';
                document.body.appendChild(a);
                a.click();
                document.body.removeChild(a);
                window.URL.revokeObjectURL(url);
            } else {
                const error = await response.json();
                alert(error.error || 'Failed to download CSV');
            }
            return;
        }

        // For txt and json formats, handle as JSON response
        const result = await response.json();

        if (result.success) {
            if (format === 'json') {
                // Download JSON
                const jsonStr = JSON.stringify(result.data, null, 2);
                const blob = new Blob([jsonStr], { type: 'application/json' });
                const url = window.URL.createObjectURL(blob);
                const a = document.createElement('a');
                a.href = url;
                a.download = 'binance_watchlist.json';
                document.body.appendChild(a);
                a.click();
                document.body.removeChild(a);
                window.URL.revokeObjectURL(url);
            } else {
                // Download TXT
                const blob = new Blob([result.watchlist], { type: 'text/plain' });
                const url = window.URL.createObjectURL(blob);
                const a = document.createElement('a');
                a.href = url;
                a.download = 'tradingview_watchlist.txt';
                document.body.appendChild(a);
                a.click();
                document.body.removeChild(a);
                window.URL.revokeObjectURL(url);
            }
        } else {
            alert('Failed to download watchlist: ' + result.error);
        }
    } catch (error) {
        alert('Network error: ' + error.message);
    }
}

// Auto Refresh
// Fetch user tier and set appropriate refresh interval
async function fetchUserTier() {
    try {
        const response = await fetch('/api/user');
        const result = await response.json();

        if (result.authenticated) {
            userTier = result.tier;
            refreshInterval = result.refresh_interval;

            console.log(`User tier: ${result.tier_name} (${userTier})`);
            console.log(`Refresh interval: ${refreshInterval / 1000 / 60} minutes`);
        } else {
            // Guest user - default to Free tier settings
            userTier = 0;
            refreshInterval = 15 * 60 * 1000; // 15 minutes
            console.log('Guest user - using Free tier limits');
        }
    } catch (error) {
        console.error('Error fetching user tier:', error);
        // Default to Free tier on error
        userTier = 0;
        refreshInterval = 15 * 60 * 1000;
    }
}

function setupAutoRefresh() {
    // Clear any existing timer
    if (refreshTimer) {
        clearInterval(refreshTimer);
    }

    // Set up refresh based on user's tier
    refreshTimer = setInterval(() => {
        if (!isDataLoading) {
            console.log('Auto-refreshing data...');
            loadData();
        }
    }, refreshInterval);

    console.log(`Auto-refresh set to ${refreshInterval / 1000 / 60} minutes`);
}

// Load real alerts from API
async function loadAlerts() {
    try {
        const response = await fetch('/api/alerts');
        const result = await response.json();

        if (result.success) {
            displayAlerts(result.alerts);
        } else {
            console.error('Failed to load alerts:', result.error);
        }
    } catch (error) {
        console.error('Network error loading alerts:', error);
    }
}

// Display real alerts
function displayAlerts(alertsData) {
    const alertsContainer = document.getElementById('alertsContainer');
    const mobileAlertsContainer = document.getElementById('mobileAlertsContainer');

    // Set initial viewed count on first load
    if (lastViewedAlertsCount === 0 && alertsData.length > 0) {
        lastViewedAlertsCount = alertsData.length;
    }

    // Update unread alerts count - only if we're not currently viewing alerts
    if (currentTab !== 'volume-alerts') {
        unreadAlertsCount = Math.max(0, alertsData.length - lastViewedAlertsCount);
    }

    // Update notification badge
    updateNotificationBadge();

    const alertHTML = generateAlertHTML(alertsData);

    if (alertsContainer) {
        alertsContainer.innerHTML = alertHTML;
    }

    if (mobileAlertsContainer) {
        mobileAlertsContainer.innerHTML = alertHTML;
    }
}

function generateAlertHTML(alertsData) {
    if (alertsData.length === 0) {
        return '<div class="no-alerts">No recent alerts</div>';
    }

    // Sort alerts by timestamp in descending order (most recent first)
    const sortedAlerts = [...alertsData].sort((a, b) => new Date(b.timestamp) - new Date(a.timestamp));

    let html = '';
    sortedAlerts.forEach(alert => {
        // Format timestamp
        const timestamp = new Date(alert.timestamp);
        const timeString = timestamp.toLocaleTimeString('en-US', {
            timeZone: 'America/Cancun',
            hour: '2-digit',
            minute: '2-digit',
            second: '2-digit'
        });

        html += `
            <div class="alert-item">
                <div class="alert-time">${timeString}</div>
                <div class="alert-message">${alert.message}</div>
            </div>
        `;
    });

    return html;
}

// Initialize alerts
document.addEventListener('DOMContentLoaded', function () {
    loadAlerts();
    // Refresh alerts every 30 seconds
    setInterval(loadAlerts, 30000);
});

// ============================================================================
// SORTING FUNCTIONALITY
// ============================================================================

// Load sorting state from localStorage
function loadSortState() {
    const saved = localStorage.getItem('sortState');
    if (saved) {
        try {
            sortState = JSON.parse(saved);
        } catch (e) {
            console.error('Failed to parse sort state:', e);
            sortState = { column: null, direction: null };
        }
    }
    syncSortStateToWindow();
}

// Save sorting state to localStorage
function saveSortState() {
    localStorage.setItem('sortState', JSON.stringify(sortState));
}

// Handle column header click
function handleSort(column) {
    // Prevent sorting while animation is in progress
    if (isAnimating) {
        return;
    }

    // If clicking the same column, cycle through states
    if (sortState.column === column) {
        if (sortState.direction === 'asc') {
            if (column === 'asset') {
                // Asset: asc → desc → default
                sortState.direction = 'desc';
            } else {
                // Numeric columns: desc → asc → default
                sortState.column = null;
                sortState.direction = null;
            }
        } else if (sortState.direction === 'desc') {
            if (column === 'asset') {
                // Asset: asc → desc → default
                sortState.column = null;
                sortState.direction = null;
            } else {
                // Numeric columns: desc → asc → default
                sortState.direction = 'asc';
            }
        }
    } else {
        // Clicking a different column - start with ascending for asset, descending for others
        sortState.column = column;
        if (column === 'asset') {
            sortState.direction = 'asc'; // A to Z
        } else {
            sortState.direction = 'desc'; // Highest to lowest for numeric columns
        }
    }

    syncSortStateToWindow();
    saveSortState();

<<<<<<< HEAD
    const sourceData = (window.originalDataCache && window.originalDataCache.length > 0)
        ? window.originalDataCache
        : originalDataCache;
=======
    const sourceData = getSourceDataForSorting();
    if (!Array.isArray(sourceData)) {
        console.warn('⚠️ No sortable data available.');
        updateSortIndicators();
        return;
    }
>>>>>>> 4dd8fcd0

    const sorter = (window.wsIntegration && typeof window.wsIntegration.applySorting === 'function')
        ? window.wsIntegration.applySorting.bind(window.wsIntegration)
        : applySorting;

<<<<<<< HEAD
    const sortedData = sorter ? sorter([...sourceData]) : [];

    renderSortedTables(sortedData);
    updateSortIndicators();
}

function syncSortStateToWindow() {
    window.sortState = { ...sortState };
}

window.handleSort = handleSort;
window.applySorting = applySorting;

function renderSortedTables(sortedData) {
    if (!Array.isArray(sortedData)) {
        return;
    }

    dataCache = [...sortedData];
    window.dataCache = [...sortedData];

    const proEnabled = Boolean(
        hasProMetrics ||
        document.querySelector('#dataTable thead .pro-column') ||
        document.querySelector('#mobileDataTable thead .pro-column')
    );

    const desktopBody = document.getElementById('tableBody');
    const mobileBody = document.getElementById('mobileTableBody');

    if (desktopBody) {
        replaceTableBody(desktopBody, sortedData, proEnabled);
    }

    if (mobileBody) {
        replaceTableBody(mobileBody, sortedData, proEnabled);
    }

    const desktopContainer = document.getElementById('tableContainer');
    const mobileContainer = document.getElementById('mobileTableContainer');

    if (desktopContainer) {
        desktopContainer.style.display = 'block';
        updateHorizontalOverflowState(desktopContainer, desktopContainer.querySelector('table'));
    }

    if (mobileContainer) {
        mobileContainer.style.display = 'block';
        updateHorizontalOverflowState(mobileContainer, mobileContainer.querySelector('table'));
    }

    if (window.wsIntegration) {
        window.wsIntegration._lastNonEmptyRows = [...sortedData];
        if (typeof window.wsIntegration.updateScrollIndicators === 'function') {
            window.wsIntegration.updateScrollIndicators();
        }
    }
}

=======
    let workingCopy;
    try {
        workingCopy = Array.isArray(sourceData) ? [...sourceData] : [];
    } catch (error) {
        console.error('❌ Failed to copy source data for sorting:', error);
        workingCopy = [];
    }

    const sortedData = sorter ? sorter(workingCopy) : workingCopy;

    if (!Array.isArray(sortedData)) {
        console.warn('⚠️ Sorter returned a non-array result, skipping render.');
        updateSortIndicators();
        return;
    }

    renderSortedTables(sortedData);
    updateSortIndicators();
}

function syncSortStateToWindow() {
    window.sortState = { ...sortState };
}

window.handleSort = handleSort;
window.applySorting = applySorting;
window.updateSortIndicators = updateSortIndicators;

function renderSortedTables(sortedData) {
    if (!Array.isArray(sortedData)) {
        console.warn('⚠️ renderSortedTables called without an array.');
        return;
    }

    dataCache = [...sortedData];
    window.dataCache = [...sortedData];

    const proEnabled = Boolean(
        hasProMetrics ||
        document.querySelector('#dataTable thead .pro-column') ||
        document.querySelector('#mobileDataTable thead .pro-column')
    );

    const desktopBody = document.getElementById('tableBody');
    const mobileBody = document.getElementById('mobileTableBody');

    if (desktopBody) {
        replaceTableBody(desktopBody, sortedData, proEnabled);
    }

    if (mobileBody) {
        replaceTableBody(mobileBody, sortedData, proEnabled);
    }

    const desktopContainer = document.getElementById('tableContainer');
    const mobileContainer = document.getElementById('mobileTableContainer');

    if (desktopContainer) {
        desktopContainer.style.display = 'block';
        updateHorizontalOverflowState(desktopContainer, desktopContainer.querySelector('table'));
    }

    if (mobileContainer) {
        mobileContainer.style.display = 'block';
        updateHorizontalOverflowState(mobileContainer, mobileContainer.querySelector('table'));
    }

    if (window.wsIntegration) {
        window.wsIntegration._lastNonEmptyRows = [...sortedData];
        if (typeof window.wsIntegration.updateScrollIndicators === 'function') {
            window.wsIntegration.updateScrollIndicators();
        }
    }
}

>>>>>>> 4dd8fcd0
window.renderSortedTables = renderSortedTables;

function replaceTableBody(tbodyElement, rows, proEnabled) {
    if (!tbodyElement) return;

    const fragment = document.createDocumentFragment();
    rows.forEach(item => {
        fragment.appendChild(buildStaticRow(item, proEnabled));
    });

    tbodyElement.replaceChildren(fragment);
}

function buildStaticRow(item, proEnabled) {
    const tr = document.createElement('tr');
    tr.dataset.symbol = item.asset || '';

    const assetCell = document.createElement('td');
    assetCell.className = 'px-4 py-2 font-medium';
    assetCell.textContent = item.asset || '-';
    tr.appendChild(assetCell);

    const volumeCell = document.createElement('td');
    volumeCell.className = 'px-4 py-2';
    volumeCell.textContent = resolveVolumeDisplay(item);
    tr.appendChild(volumeCell);

    if (proEnabled) {
        const priceChangeCell = document.createElement('td');
        priceChangeCell.className = 'px-4 py-2 pro-column';
        const priceChangeValue = parseNumber(item.price_change_pct);
        const priceChangeDisplay = resolvePriceChangeDisplay(item, priceChangeValue);

        if (Number.isFinite(priceChangeValue)) {
            if (priceChangeValue > 0) {
                priceChangeCell.classList.add('price-change-positive', 'text-green-600');
            } else if (priceChangeValue < 0) {
                priceChangeCell.classList.add('price-change-negative', 'text-red-600');
            }
        }

        priceChangeCell.textContent = priceChangeDisplay;
        tr.appendChild(priceChangeCell);
    }

    const fundingCell = document.createElement('td');
    fundingCell.className = 'px-4 py-2';
    fundingCell.innerHTML = resolveFundingDisplay(item);
    tr.appendChild(fundingCell);

    const priceCell = document.createElement('td');
    priceCell.className = 'px-4 py-2';
    priceCell.textContent = resolvePriceDisplay(item);
    tr.appendChild(priceCell);

    if (proEnabled) {
        const oiCell = document.createElement('td');
        oiCell.className = 'px-4 py-2 pro-column';
        oiCell.textContent = resolveOpenInterestDisplay(item);
        tr.appendChild(oiCell);

        const liqCell = document.createElement('td');
        liqCell.className = 'px-4 py-2 pro-column';
        applyLiquidationStyling(liqCell, item.liquidation_risk);
        tr.appendChild(liqCell);
    }

    return tr;
}

function resolveVolumeDisplay(item) {
    if (item.volume_formatted) return item.volume_formatted;
    if (Number.isFinite(item.volume)) return formatCompactUsd(item.volume);
    return '-';
}

function resolvePriceDisplay(item) {
    if (item.price_formatted) return item.price_formatted;
    if (Number.isFinite(item.price)) return formatPrice(item.price);
    return '-';
}

function resolveFundingDisplay(item) {
    if (item.funding_formatted) return item.funding_formatted;
    if (Number.isFinite(item.funding_rate)) {
        return formatFundingRate(item.funding_rate);
    }
    return 'N/A';
}

function resolveOpenInterestDisplay(item) {
    if (item.open_interest_formatted) return item.open_interest_formatted;
    if (Number.isFinite(item.open_interest_usd)) return formatCompactUsd(item.open_interest_usd);
    if (Number.isFinite(item.open_interest)) return formatCompactUsd(item.open_interest * (item.price || 1));
    return '-';
}

function resolvePriceChangeDisplay(item, rawValue) {
    if (item.price_change_formatted) return item.price_change_formatted;
    if (Number.isFinite(rawValue)) {
        const sign = rawValue > 0 ? '+' : '';
        return `${sign}${rawValue.toFixed(2)}%`;
    }
    return '-';
}

function applyLiquidationStyling(cell, value) {
    if (value === null || value === undefined || value === '') {
        cell.textContent = '-';
        return;
    }

    if (typeof value === 'string') {
        const normalized = value.toLowerCase();
        cell.textContent = value;
        if (normalized === 'high') {
            cell.classList.add('liq-risk-high');
        } else if (normalized === 'medium') {
            cell.classList.add('liq-risk-medium');
        } else if (normalized === 'low') {
            cell.classList.add('liq-risk-low');
        }
        return;
    }

    const numericValue = parseNumber(value);
    if (Number.isFinite(numericValue)) {
        cell.textContent = numericValue.toFixed(2);
        return;
    }

    cell.textContent = '-';
}

function formatCompactUsd(value) {
    if (!Number.isFinite(value)) return '-';
    const absValue = Math.abs(value);
    if (absValue >= 1e9) return `$${(value / 1e9).toFixed(2)}B`;
    if (absValue >= 1e6) return `$${(value / 1e6).toFixed(2)}M`;
    if (absValue >= 1e3) return `$${(value / 1e3).toFixed(2)}K`;
    return `$${value.toLocaleString(undefined, { maximumFractionDigits: 2 })}`;
}

function formatPrice(value) {
    if (!Number.isFinite(value)) return '-';
    if (value < 0.01) return `$${value.toFixed(6)}`;
    if (value < 1) return `$${value.toFixed(4)}`;
    if (value < 100) return `$${value.toFixed(3)}`;
    return `$${value.toFixed(2)}`;
}

function formatFundingRate(value) {
    if (!Number.isFinite(value)) return 'N/A';
    const numeric = Math.abs(value) > 1 ? value : value * 100;
    return `${numeric.toFixed(4)}%`;
}

function parseNumber(value) {
    if (Number.isFinite(value)) return value;
    const parsed = Number(value);
    return Number.isFinite(parsed) ? parsed : NaN;
}

<<<<<<< HEAD
>>>>>>> origin/codex/fix-horizontally-scrollable-table-issues-oluz46
=======
function getSourceDataForSorting() {
    const candidates = [
        window.originalDataCache,
        originalDataCache,
        window.dataCache,
        dataCache
    ];

    for (const candidate of candidates) {
        if (Array.isArray(candidate) && candidate.length) {
            return candidate;
        }
    }

    for (const candidate of candidates) {
        if (Array.isArray(candidate)) {
            return candidate;
        }
    }

    return [];
}

>>>>>>> 4dd8fcd0
// Apply sorting to data array
function applySorting(data) {
    if (!sortState.column || !sortState.direction) {
        // No sorting - return original order
        return data;
    }

    const sorted = [...data];

    sorted.sort((a, b) => {
        let aVal, bVal;

        switch (sortState.column) {
            case 'asset':
                aVal = a.asset;
                bVal = b.asset;
                break;
            case 'volume':
                aVal = a.volume;
                bVal = b.volume;
                break;
            case 'price_change_pct':
                aVal = a.price_change_pct !== undefined ? a.price_change_pct : -Infinity;
                bVal = b.price_change_pct !== undefined ? b.price_change_pct : -Infinity;
                break;
            case 'funding_rate':
                aVal = a.funding_rate !== null ? a.funding_rate : -Infinity;
                bVal = b.funding_rate !== null ? b.funding_rate : -Infinity;
                break;
            case 'price':
                aVal = a.price;
                bVal = b.price;
                break;
            case 'open_interest':
                aVal = a.open_interest_usd !== null && a.open_interest_usd !== undefined ? a.open_interest_usd : -Infinity;
                bVal = b.open_interest_usd !== null && b.open_interest_usd !== undefined ? b.open_interest_usd : -Infinity;
                break;
            default:
                return 0;
        }

        // Compare values
        let comparison = 0;
        if (typeof aVal === 'string') {
            comparison = aVal.localeCompare(bVal);
        } else {
            comparison = aVal - bVal;
        }

        // Apply direction
        return sortState.direction === 'asc' ? comparison : -comparison;
    });

    return sorted;
}

// Update visual sort indicators
function updateSortIndicators() {

    // Update both desktop and mobile tables
    const tables = ['dataTable', 'mobileDataTable'];

    tables.forEach(tableId => {
        const table = document.getElementById(tableId);
        if (!table) return;

        // Remove all active indicators
        const headers = table.querySelectorAll('th.sortable');
        headers.forEach(th => {
            th.classList.remove('sort-asc', 'sort-desc');
            const indicator = th.querySelector('.sort-indicator');
            if (indicator) {
                indicator.textContent = '';
            }
        });

        // Add indicator to active column
        if (sortState.column && sortState.direction) {
            const activeHeader = table.querySelector(`th[data-column="${sortState.column}"]`);
            if (activeHeader) {
                const indicator = activeHeader.querySelector('.sort-indicator');
                if (indicator) {
                    if (sortState.direction === 'asc') {
                        activeHeader.classList.add('sort-asc');
                        // For Asset column: A to Z should show down arrow (▼)
                        // For other columns: ascending should show up arrow (▲)
                        indicator.textContent = sortState.column === 'asset' ? '▼' : '▲';
                    } else {
                        activeHeader.classList.add('sort-desc');
                        // For Asset column: Z to A should show up arrow (▲)
                        // For other columns: descending should show down arrow (▼)
                        indicator.textContent = sortState.column === 'asset' ? '▲' : '▼';
                    }
                }
            }
        }
    });
}

// Disable sort headers during animation
function disableSortHeaders() {
    const headers = document.querySelectorAll('th.sortable');
    headers.forEach(th => {
        th.classList.add('disabled');
        th.style.pointerEvents = 'none';
    });
}

// Enable sort headers after animation
function enableSortHeaders() {
    const headers = document.querySelectorAll('th.sortable');
    headers.forEach(th => {
        th.classList.remove('disabled');
        th.style.pointerEvents = 'auto';
    });
}

// ══════════════════════════════════════════════════════════════════════════════
// EMAIL CONFIRMATION (PRO TIER STEP 2)
// ══════════════════════════════════════════════════════════════════════════════

/**
 * Resend confirmation email to current user
 * Called when user clicks "Resend Email" button in confirmation banner
 */
async function resendConfirmation() {
    const button = document.getElementById('resendConfirmationBtn');

    if (!button) return;

    // Disable button during request
    button.disabled = true;
    const originalText = button.innerHTML;
    button.innerHTML = '<span class="resend-icon">⏳</span><span class="resend-text">Sending...</span>';

    try {
        const response = await fetch('/resend-confirmation', {
            method: 'POST',
            headers: {
                'Content-Type': 'application/json'
            }
        });

        const data = await response.json();

        if (data.success) {
            // Success - show success message
            button.innerHTML = '<span class="resend-icon">✅</span><span class="resend-text">Email Sent!</span>';
            button.style.background = 'rgba(0, 255, 136, 0.15)';
            button.style.borderColor = 'rgba(0, 255, 136, 0.3)';
            button.style.color = '#00ff88';

            // Show success notification
            showNotification('📧 Confirmation email sent! Check your inbox.', 'success');

            // Re-enable button after 3 seconds
            setTimeout(() => {
                button.innerHTML = originalText;
                button.disabled = false;
                button.style.background = '';
                button.style.borderColor = '';
                button.style.color = '';
            }, 3000);
        } else {
            // Error - show error message
            button.innerHTML = '<span class="resend-icon">❌</span><span class="resend-text">Failed</span>';
            showNotification(`❌ ${data.message || 'Failed to send email'}`, 'error');

            // Re-enable button after 2 seconds
            setTimeout(() => {
                button.innerHTML = originalText;
                button.disabled = false;
            }, 2000);
        }
    } catch (error) {
        console.error('Error resending confirmation:', error);
        button.innerHTML = '<span class="resend-icon">❌</span><span class="resend-text">Error</span>';
        showNotification('❌ Network error. Please try again.', 'error');

        // Re-enable button after 2 seconds
        setTimeout(() => {
            button.innerHTML = originalText;
            button.disabled = false;
        }, 2000);
    }
}

/**
 * Show a temporary notification message
 * @param {string} message - Message to display
 * @param {string} type - Notification type ('success', 'error', 'info')
 */
function showNotification(message, type = 'info') {
    // Create notification element
    const notification = document.createElement('div');
    notification.className = `notification notification-${type}`;
    notification.style.cssText = `
        position: fixed;
        top: 100px;
        right: 20px;
        padding: 1rem 1.5rem;
        background: ${type === 'success' ? 'rgba(0, 255, 136, 0.15)' : 'rgba(239, 68, 68, 0.15)'};
        border: 1px solid ${type === 'success' ? 'rgba(0, 255, 136, 0.3)' : 'rgba(239, 68, 68, 0.3)'};
        border-left: 4px solid ${type === 'success' ? '#00ff88' : '#ef4444'};
        color: ${type === 'success' ? '#00ff88' : '#ef4444'};
        border-radius: 12px;
        box-shadow: 0 8px 25px rgba(0, 0, 0, 0.2);
        z-index: 10000;
        font-weight: 600;
        animation: slideInRight 0.4s ease-out;
        max-width: 400px;
    `;
    notification.textContent = message;

    // Add to page
    document.body.appendChild(notification);

    // Remove after 5 seconds
    setTimeout(() => {
        notification.style.animation = 'slideOutRight 0.5s ease forwards';
        setTimeout(() => notification.remove(), 500);
    }, 5000);
}

// ══════════════════════════════════════════════════════════════════════════════
// MANUAL REFRESH (PRO TIER STEP 6)
// ══════════════════════════════════════════════════════════════════════════════

/**
 * Check if table container is scrollable and add visual indicator
 */
// Allow a little wiggle room so rounding errors or borders don't trigger overflow states
const HORIZONTAL_SCROLL_TOLERANCE_WIDE = 48;
const HORIZONTAL_SCROLL_TOLERANCE_DEFAULT = 16;

function resolveMeasurementTarget(container, measurementTarget) {
    if (measurementTarget) return measurementTarget;
    const table = container.querySelector('table');
    return table || container;
}

function measureHorizontalOverflow(container, measurementTarget) {
    if (!container) {
        return { overflowAmount: 0, hasOverflow: false };
    }

    const containerRect = container.getBoundingClientRect();
    if (!containerRect || containerRect.width <= 0) {
        return { overflowAmount: 0, hasOverflow: false };
    }

    const target = resolveMeasurementTarget(container, measurementTarget);

    const viewportWidth = Math.floor(container.clientWidth || containerRect.width || 0);
    const contentWidth = Math.ceil((target?.scrollWidth || target?.offsetWidth || 0));
    const overflowAmount = Math.max(contentWidth - viewportWidth, 0);

    const tolerance = viewportWidth >= 1200
        ? HORIZONTAL_SCROLL_TOLERANCE_WIDE
        : HORIZONTAL_SCROLL_TOLERANCE_DEFAULT;

    return {
        overflowAmount,
        hasOverflow: overflowAmount > tolerance
    };
}

function updateHorizontalOverflowState(container, measurementTarget) {
    if (!container) return false;

    const { hasOverflow } = measureHorizontalOverflow(container, measurementTarget);

    container.classList.toggle('has-scroll', hasOverflow);

    if (hasOverflow) {
        container.style.setProperty('overflow-x', 'auto', 'important');
    } else {
        container.style.setProperty('overflow-x', 'hidden', 'important');
    }

    if (!hasOverflow) {
        container.classList.remove('scrolled');
        if (container.scrollLeft !== 0) {
            container.scrollLeft = 0;
        }
    }

    return hasOverflow;
}

function hasHorizontalOverflow(container, measurementTarget) {
    return measureHorizontalOverflow(container, measurementTarget).hasOverflow;
}

function checkTableScroll(container) {
    if (!container) return;

    const table = container.querySelector('table');
    if (!table) return;

    // Check if content is wider than container
    updateHorizontalOverflowState(container, table);
}

// Check scroll on window resize
window.addEventListener('resize', () => {
    const tableContainer = document.getElementById('tableContainer');
    const mobileTableContainer = document.getElementById('mobileTableContainer');
    if (tableContainer) checkTableScroll(tableContainer);
    if (mobileTableContainer) checkTableScroll(mobileTableContainer);
});

/**
 * Add scroll event listeners to hide scroll hint after user scrolls
 */
function setupScrollHintDismissal() {
    const containers = [
        document.getElementById('tableContainer'),
        document.getElementById('mobileTableContainer')
    ];

    containers.forEach(container => {
        if (!container) return;

        // Hide hint after user scrolls horizontally
        container.addEventListener('scroll', function () {
            if (this.scrollLeft > 10) {
                this.classList.add('scrolled');
            }
        }, { passive: true });
    });
}

// Initialize scroll hint dismissal after DOM is ready
document.addEventListener('DOMContentLoaded', setupScrollHintDismissal);


// ===== BEAUTIFUL SCROLL INDICATOR MANAGEMENT =====
// Subtle, unobtrusive scroll indicators that appear only when needed
(function () {
    function wireScrollIndicator(container) {
        if (!container) return;

        function updateScrollState() {
            updateHorizontalOverflowState(container);
        }

        if (container.__overflowWired) {
            updateScrollState();
            return;
        }
        container.__overflowWired = true;

        if (typeof ResizeObserver !== 'undefined' && !container.__overflowObserver) {
            const observer = new ResizeObserver(() => updateScrollState());
            observer.observe(container);

            const table = container.querySelector('table');
            if (table) {
                observer.observe(table);
            }

            container.__overflowObserver = observer;
        }

        // Initial check
        updateScrollState();

        // Update on scroll
        container.addEventListener('scroll', () => {
            const scrolled = container.scrollLeft > 8;
            container.classList.toggle('scrolled', scrolled);
        }, { passive: true });

        // Update on resize
        window.addEventListener('resize', updateScrollState);

        if (typeof MutationObserver !== 'undefined' && !container.__overflowMutationObserver) {
            const mutationObserver = new MutationObserver(() => updateScrollState());
            mutationObserver.observe(container, { childList: true, subtree: true });
            container.__overflowMutationObserver = mutationObserver;
        } else {
            container.addEventListener('DOMSubtreeModified', updateScrollState);
        }
    }

    // Initialize for both desktop and mobile containers
    document.addEventListener('DOMContentLoaded', () => {
        wireScrollIndicator(document.getElementById('tableContainer'));
        wireScrollIndicator(document.getElementById('mobileTableContainer'));
    });

    // Re-check when data is loaded
    window.addEventListener('dataLoaded', () => {
        wireScrollIndicator(document.getElementById('tableContainer'));
        wireScrollIndicator(document.getElementById('mobileTableContainer'));
    });
})();

// One-time, auto-dismissing scroll hint
(function () {
    const HINT_KEY = 'bdScrollHintDismissed';

    function armHint(container) {
        if (!container) return;
        const show = () => {
            const hasScroll = updateHorizontalOverflowState(container);
            if (hasScroll && !localStorage.getItem(HINT_KEY)) {
                container.classList.add('show-hint');
                // auto-hide after 2.5s and never show again
                setTimeout(() => {
                    container.classList.remove('show-hint');
                    localStorage.setItem(HINT_KEY, '1');
                }, 2500);
            }
        };
        const dismiss = () => {
            container.classList.remove('show-hint');
            localStorage.setItem(HINT_KEY, '1');
        };
        show();
        container.addEventListener('scroll', () => {
            if (container.scrollLeft > 8) dismiss();
        }, { passive: true });
        window.addEventListener('resize', show);
    }

    document.addEventListener('DOMContentLoaded', () => {
        armHint(document.getElementById('tableContainer'));
        armHint(document.getElementById('mobileTableContainer'));
    });
})();<|MERGE_RESOLUTION|>--- conflicted
+++ resolved
@@ -73,11 +73,6 @@
         if (button.tagName === 'BUTTON' && !button.getAttribute('type')) {
             button.setAttribute('type', 'button');
         }
-<<<<<<< HEAD
-    });
-
-    document.addEventListener('click', handleTabButtonClick, { passive: false });
-=======
 
         if (!button.__volTabHandler) {
             const handler = (event) => {
@@ -88,19 +83,13 @@
             button.__volTabHandler = handler;
         }
     });
-
->>>>>>> 4dd8fcd0
     tabsInitialized = true;
 }
 
 function handleTabButtonClick(event) {
-<<<<<<< HEAD
-    const targetButton = event.target.closest('.tab-button, .mobile-tab-button');
-=======
     const targetButton = event.currentTarget instanceof HTMLElement
         ? event.currentTarget
         : event.target.closest('.tab-button, .mobile-tab-button');
->>>>>>> 4dd8fcd0
     if (!targetButton) return;
 
     const targetTab = targetButton.getAttribute('data-tab');
@@ -767,84 +756,17 @@
     syncSortStateToWindow();
     saveSortState();
 
-<<<<<<< HEAD
-    const sourceData = (window.originalDataCache && window.originalDataCache.length > 0)
-        ? window.originalDataCache
-        : originalDataCache;
-=======
     const sourceData = getSourceDataForSorting();
     if (!Array.isArray(sourceData)) {
         console.warn('⚠️ No sortable data available.');
         updateSortIndicators();
         return;
     }
->>>>>>> 4dd8fcd0
 
     const sorter = (window.wsIntegration && typeof window.wsIntegration.applySorting === 'function')
         ? window.wsIntegration.applySorting.bind(window.wsIntegration)
         : applySorting;
 
-<<<<<<< HEAD
-    const sortedData = sorter ? sorter([...sourceData]) : [];
-
-    renderSortedTables(sortedData);
-    updateSortIndicators();
-}
-
-function syncSortStateToWindow() {
-    window.sortState = { ...sortState };
-}
-
-window.handleSort = handleSort;
-window.applySorting = applySorting;
-
-function renderSortedTables(sortedData) {
-    if (!Array.isArray(sortedData)) {
-        return;
-    }
-
-    dataCache = [...sortedData];
-    window.dataCache = [...sortedData];
-
-    const proEnabled = Boolean(
-        hasProMetrics ||
-        document.querySelector('#dataTable thead .pro-column') ||
-        document.querySelector('#mobileDataTable thead .pro-column')
-    );
-
-    const desktopBody = document.getElementById('tableBody');
-    const mobileBody = document.getElementById('mobileTableBody');
-
-    if (desktopBody) {
-        replaceTableBody(desktopBody, sortedData, proEnabled);
-    }
-
-    if (mobileBody) {
-        replaceTableBody(mobileBody, sortedData, proEnabled);
-    }
-
-    const desktopContainer = document.getElementById('tableContainer');
-    const mobileContainer = document.getElementById('mobileTableContainer');
-
-    if (desktopContainer) {
-        desktopContainer.style.display = 'block';
-        updateHorizontalOverflowState(desktopContainer, desktopContainer.querySelector('table'));
-    }
-
-    if (mobileContainer) {
-        mobileContainer.style.display = 'block';
-        updateHorizontalOverflowState(mobileContainer, mobileContainer.querySelector('table'));
-    }
-
-    if (window.wsIntegration) {
-        window.wsIntegration._lastNonEmptyRows = [...sortedData];
-        if (typeof window.wsIntegration.updateScrollIndicators === 'function') {
-            window.wsIntegration.updateScrollIndicators();
-        }
-    }
-}
-
-=======
     let workingCopy;
     try {
         workingCopy = Array.isArray(sourceData) ? [...sourceData] : [];
@@ -920,7 +842,6 @@
     }
 }
 
->>>>>>> 4dd8fcd0
 window.renderSortedTables = renderSortedTables;
 
 function replaceTableBody(tbodyElement, rows, proEnabled) {
@@ -1084,9 +1005,6 @@
     return Number.isFinite(parsed) ? parsed : NaN;
 }
 
-<<<<<<< HEAD
->>>>>>> origin/codex/fix-horizontally-scrollable-table-issues-oluz46
-=======
 function getSourceDataForSorting() {
     const candidates = [
         window.originalDataCache,
@@ -1109,8 +1027,6 @@
 
     return [];
 }
-
->>>>>>> 4dd8fcd0
 // Apply sorting to data array
 function applySorting(data) {
     if (!sortState.column || !sortState.direction) {
