--- conflicted
+++ resolved
@@ -781,10 +781,7 @@
 }
 
 window.handleSort = handleSort;
-<<<<<<< HEAD
-=======
 window.applySorting = applySorting;
->>>>>>> cc073ae4
 
 // Apply sorting to data array
 function applySorting(data) {
@@ -1132,7 +1129,6 @@
         function updateScrollState() {
             updateHorizontalOverflowState(container);
         }
-<<<<<<< HEAD
 
         if (container.__overflowWired) {
             updateScrollState();
@@ -1144,19 +1140,6 @@
             const observer = new ResizeObserver(() => updateScrollState());
             observer.observe(container);
 
-=======
-
-        if (container.__overflowWired) {
-            updateScrollState();
-            return;
-        }
-        container.__overflowWired = true;
-
-        if (typeof ResizeObserver !== 'undefined' && !container.__overflowObserver) {
-            const observer = new ResizeObserver(() => updateScrollState());
-            observer.observe(container);
-
->>>>>>> cc073ae4
             const table = container.querySelector('table');
             if (table) {
                 observer.observe(table);
